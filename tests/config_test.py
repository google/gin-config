--- conflicted
+++ resolved
@@ -330,11 +330,7 @@
 class ConfigTest(absltest.TestCase):
 
   def tearDown(self):
-<<<<<<< HEAD
-    config.clear_config()
-=======
     config.clear_config(clear_constants=True)
->>>>>>> 0ff35870
     super(ConfigTest, self).tearDown()
 
   def testConfigurable(self):
