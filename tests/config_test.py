# coding=utf-8
# Copyright 2018 The Gin-Config Authors.
#
# Licensed under the Apache License, Version 2.0 (the "License");
# you may not use this file except in compliance with the License.
# You may obtain a copy of the License at
#
#     http://www.apache.org/licenses/LICENSE-2.0
#
# Unless required by applicable law or agreed to in writing, software
# distributed under the License is distributed on an "AS IS" BASIS,
# WITHOUT WARRANTIES OR CONDITIONS OF ANY KIND, either express or implied.
# See the License for the specific language governing permissions and
# limitations under the License.

from __future__ import absolute_import
from __future__ import division
from __future__ import print_function

import abc
import collections
import inspect
import io
import logging
import os
import threading

from absl.testing import absltest

import enum
from gin import config
import six


_EXPECTED_OPERATIVE_CONFIG_STR = """
import gin.testdata.import_test_configurables

# Macros:
# ==============================================================================
pen_names = ['Pablo Neruda', 'Voltaire', 'Snoop Lion']
super/sweet = 'lugduname'

# Parameters for configurable1:
# ==============================================================================
configurable1.kwarg1 = \\
    'a super duper extra double very wordy string that is just plain long'
configurable1.kwarg2 = None
configurable1.kwarg3 = @configurable2

# Parameters for configurable2:
# ==============================================================================
configurable2.non_kwarg = 'ferret == domesticated polecat'

# Parameters for ConfigurableClass:
# ==============================================================================
ConfigurableClass.kwarg1 = 'statler'
ConfigurableClass.kwarg2 = 'waldorf'

# Parameters for test/scopes/ConfigurableClass:
# ==============================================================================
test/scopes/ConfigurableClass.kwarg1 = 'statler'
test/scopes/ConfigurableClass.kwarg2 = 'beaker'

# Parameters for ConfigurableSubclass:
# ==============================================================================
ConfigurableSubclass.kwarg1 = 'waldorf'
ConfigurableSubclass.kwarg2 = None
ConfigurableSubclass.kwarg3 = 'ferret'

# Parameters for woolly.sheep.dolly:
# ==============================================================================
woolly.sheep.dolly.kwarg = 0

# Parameters for no_arg_fn:
# ==============================================================================
# None.

# Parameters for var_arg_fn:
# ==============================================================================
var_arg_fn.any_name_is_ok = [%THE_ANSWER, %super/sweet, %pen_names]
var_arg_fn.dict_value = {'success': True}
var_arg_fn.float_value = 2.718
var_arg_fn.non_kwarg2 = \\
    {'long': ['nested',
              'structure',
              ('that', 'will', 'span'),
              'more',
              ('than', 1),
              'line']}
"""

_EXPECTED_CONFIG_STR = """
import gin.testdata.import_test_configurables

# Macros:
# ==============================================================================
pen_names = ['Pablo Neruda', 'Voltaire', 'Snoop Lion']
super/sweet = 'lugduname'

# Parameters for configurable1:
# ==============================================================================
configurable1.kwarg1 = \\
    'a super duper extra double very wordy string that is just plain long'
configurable1.kwarg3 = @configurable2

# Parameters for configurable2:
# ==============================================================================
configurable2.non_kwarg = 'ferret == domesticated polecat'

# Parameters for ConfigurableClass:
# ==============================================================================
ConfigurableClass.kwarg1 = 'statler'
ConfigurableClass.kwarg2 = 'waldorf'

# Parameters for test/scopes/ConfigurableClass:
# ==============================================================================
test/scopes/ConfigurableClass.kwarg2 = 'beaker'

# Parameters for ConfigurableSubclass:
# ==============================================================================
ConfigurableSubclass.kwarg1 = 'waldorf'
ConfigurableSubclass.kwarg3 = 'ferret'

# Parameters for woolly.sheep.dolly:
# ==============================================================================
woolly.sheep.dolly.kwarg = 0

# Parameters for var_arg_fn:
# ==============================================================================
var_arg_fn.any_name_is_ok = [%THE_ANSWER, %super/sweet, %pen_names]
var_arg_fn.dict_value = {'success': True}
var_arg_fn.float_value = 2.718
var_arg_fn.non_kwarg2 = \\
    {'long': ['nested',
              'structure',
              ('that', 'will', 'span'),
              'more',
              ('than', 1),
              'line']}
"""


@config.configurable('configurable1')
def fn1(non_kwarg, kwarg1=None, kwarg2=None, kwarg3=None):
  return non_kwarg, kwarg1, kwarg2, kwarg3


@config.configurable
def configurable2(non_kwarg, kwarg1=None):
  return non_kwarg, kwarg1


@config.configurable(whitelist=['whitelisted'])
def whitelisted_configurable(whitelisted=None, other=None):
  return whitelisted, other


@config.configurable(blacklist=['blacklisted'])
def blacklisted_configurable(blacklisted=None, other=None):
  return blacklisted, other


@config.configurable
def required_args(arg1, arg2, arg3, kwarg1=4, kwarg2=5, kwarg3=6):
  return arg1, arg2, arg3, kwarg1, kwarg2, kwarg3


@config.configurable
def required_with_vargs(arg1, arg2, arg3, *args, **kwargs):
  return arg1, arg2, arg3, args, kwargs


@config.configurable
def required_with_vkwargs(arg1,
                          arg2,
                          arg3,
                          kwarg1=4,
                          kwarg2=5,
                          kwarg3=6,
                          **kwargs):
  return arg1, arg2, arg3, kwarg1, kwarg2, kwarg3, kwargs


@config.configurable
def no_arg_fn():
  pass


@config.configurable
def var_arg_fn(non_kwarg1, non_kwarg2, *args, **kwargs):
  all_non_kwargs = [non_kwarg1, non_kwarg2] + list(args)
  return all_non_kwargs + [kwargs[key] for key in sorted(kwargs)]


@config.configurable('dolly', module='__main__')
def clone0(kwarg=None):
  return kwarg


@config.configurable('dolly', module='a.furry.sheep')
def clone1(kwarg=None):
  return kwarg


@config.configurable('dolly', module='a.woolly.sheep')
def clone2(kwarg=None):
  return kwarg


@config.configurable('a.fuzzy.sheep.dolly')
def clone3(kwarg=None):
  return kwarg


@config.configurable('sheep.dolly', module='a.hairy')
def clone4(kwarg=None):
  return kwarg


@config.configurable
def new_object():
  return object()


@config.configurable
def required_as_kwarg_default(positional_arg, required_kwarg=config.REQUIRED):
  return positional_arg, required_kwarg


@config.configurable
class ConfigurableClass(object):
  """A configurable class."""

  def __init__(self, kwarg1=None, kwarg2=None):
    self.kwarg1 = kwarg1
    self.kwarg2 = kwarg2


@config.configurable
class ConfigurableSubclass(ConfigurableClass):
  """A subclass of a configurable class."""

  def __init__(self, kwarg1=None, kwarg2=None, kwarg3=None):
    super(ConfigurableSubclass, self).__init__(kwarg1, kwarg2)
    self.kwarg3 = kwarg3


NamedTuple = collections.namedtuple('ConfigurableNamedTuple',
                                    ['field1', 'field2'])


@config.configurable
class ConfigurableNamedTuple(NamedTuple):
  pass


@config.register
class RegisteredExternalNamedTuple(NamedTuple):
  pass


@config.configurable
def create_named_tuple(named_tuple, *args):
  return named_tuple(*args)


configurable_external_named_tuple = config.external_configurable(
    NamedTuple, 'ExternalConfigurableNamedTuple')


@config.configurable
class ObjectSubclassWithoutInit(object):
  """A class that subclasses object but doesn't define its own __init__.

  While there's nothing to configure in this class, it may still be desirable to
  instantiate such a class from within Gin and bind it to something else.
  """

  @config.configurable(module='ObjectSubclassWithoutInit')
  def method(self, arg1='default'):
    return arg1


class ExternalClass(object):
  """A class we'll pretend was defined somewhere else."""

  __module__ = 'timbuktu'

  def __init__(self, kwarg1=None, kwarg2=None):
    self.kwarg1 = kwarg1
    self.kwarg2 = kwarg2

configurable_external_class = config.external_configurable(
    ExternalClass, 'ExternalConfigurable')
config.external_configurable(ExternalClass, 'module.ExternalConfigurable2')


@config.configurable
class ConfigurableExternalSubclass(configurable_external_class):
  """Subclassing an external configurable object.

  This is a configurable subclass (of the configurable subclass implicitly
  created by external_configurable) of the ExternalClass class.
  """

  def __init__(self, kwarg1=None, kwarg2=None, kwarg3=None):
    super(ConfigurableExternalSubclass, self).__init__(
        kwarg1=kwarg1, kwarg2=kwarg2)
    self.kwarg3 = kwarg3


class AbstractConfigurable(object):
  __metaclass__ = abc.ABCMeta

  def __init__(self, kwarg1=None):
    self.kwarg1 = kwarg1

  @abc.abstractmethod
  def implement_me(self):
    pass


@config.configurable
class AbstractConfigurableSubclass(AbstractConfigurable):

  def __init__(self, kwarg1=None, kwarg2=None):
    super(AbstractConfigurableSubclass, self).__init__(kwarg1=kwarg1)
    self.kwarg2 = kwarg2

  @config.configurable
  def implement_me(self, method_arg='arglebargle'):
    return method_arg


class ExternalAbstractConfigurableSubclass(AbstractConfigurable):

  def implement_me(self):
    pass

config.external_configurable(ExternalAbstractConfigurableSubclass)


class ConfigTest(absltest.TestCase):

  def tearDown(self):
    config.clear_config(clear_constants=True)
    super(ConfigTest, self).tearDown()

  def testConfigurable(self):
    config.bind_parameter('configurable1.kwarg1', 'value1')
    config.bind_parameter('configurable1.kwarg2', 'value2')

    self.assertEqual(fn1('value0'), ('value0', 'value1', 'value2', None))

  def testInvalidNameOrModule(self):
    with six.assertRaisesRegex(self, ValueError, 'invalid.$'):
      config.configurable('0ops')(lambda _: None)

    with six.assertRaisesRegex(self, ValueError, 'invalid.$'):
      config.configurable('')(lambda _: None)

    with six.assertRaisesRegex(self, ValueError, 'Module .* invalid'):
      config.configurable('ok', module='not.0k')(lambda _: None)

    with six.assertRaisesRegex(self, ValueError, 'Module .* invalid'):
      config.configurable('fine', module='')(lambda _: None)

  def testParseConfigFromFilelike(self):
    config_str = u"""
       configurable1.kwarg1 = 'stringval'
       configurable1.kwarg2 = 0
       configurable1.kwarg3 = [0, 1, 'hello']
    """
    string_io = io.StringIO(config_str)
    config.parse_config(string_io)
    self.assertEqual(fn1('value0'), ('value0', 'stringval', 0, [0, 1, 'hello']))

  def testParseConfigFromSingleString(self):
    config_str = """
       configurable1.kwarg1 = 'stringval'
       configurable1.kwarg2 = 0
       configurable1.kwarg3 = [0, 1, 'hello']
    """
    config.parse_config(config_str)
    self.assertEqual(fn1('value0'), ('value0', 'stringval', 0, [0, 1, 'hello']))

  def testParseConfigFromList(self):
    config_str = [
        'configurable1.kwarg1 = "stringval"', 'configurable1.kwarg2 = 0',
        'configurable1.kwarg3 = [0, 1, "hello"]'
    ]
    config.parse_config(config_str)
    self.assertEqual(fn1('value0'), ('value0', 'stringval', 0, [0, 1, 'hello']))

  def testParseConfigImportsAndIncludes(self):
    config_str = """
      import gin.testdata.import_test_configurables
      include '{}'

      identity.param = 'success'
      ConfigurableClass.kwarg1 = @identity()
      ConfigurableClass.kwarg2 = @my_other_func()
    """
    include_path = os.path.join(
        absltest.get_default_test_srcdir(),
        'gin/testdata/my_other_func.gin')
    config.parse_config(config_str.format(include_path))
    self.assertEqual(ConfigurableClass().kwarg1, 'success')
    self.assertEqual(ConfigurableClass().kwarg2, (-2.9, 9.3, 'Oh, Dear.'))

    with six.assertRaisesRegex(self, ImportError, 'No module'):
      config.parse_config('import nonexistent.module')

    with self.assertRaises(IOError):
      config.parse_config("include 'nonexistent/file'")

  def testInvalidIncludeError(self):
    config_file = os.path.join(
        absltest.get_default_test_srcdir(),
        'gin/testdata/invalid_include.gin')
    err_msg_regex = ('Unable to open file: not/a/valid/file.gin. '
                     'Searched config paths:')
    with six.assertRaisesRegex(self, IOError, err_msg_regex):
      config.parse_config_file(config_file)

  def testExplicitParametersOverrideGin(self):
    config_str = """
      configurable1.non_kwarg = 'non_kwarg'
      configurable1.kwarg1 = 'kwarg1'
      configurable1.kwarg3 = 'kwarg3'
    """
    config.parse_config(config_str)
    # pylint: disable=no-value-for-parameter
    non_kwarg, kwarg1, kwarg2, kwarg3 = fn1(kwarg1='ahoy', kwarg3='matey!')
    # pylint: enable=no-value-for-parameter
    self.assertEqual(non_kwarg, 'non_kwarg')
    self.assertEqual(kwarg1, 'ahoy')
    self.assertEqual(kwarg2, None)
    self.assertEqual(kwarg3, 'matey!')

  def testUnknownReference(self):
    config_str = """
      ConfigurableClass.kwarg1 = 'okie dokie'
      unknown.kwarg1 = 'kwarg1'
    """
    expected_err_msg = ("No configurable matching 'unknown'.\n"
                        "  In bindings string line 3")
    with six.assertRaisesRegex(self, ValueError, expected_err_msg):
      config.parse_config(config_str)

  def testSkipUnknown(self):
    config_str = """
      ConfigurableClass.kwarg1 = 'okie dokie'
      unknown.kwarg1 = 'kwarg1'
    """
    with self.assertRaises(ValueError):
      config.parse_config(config_str)
    expected_err_msg = "No configurable matching 'unknown'"
    with six.assertRaisesRegex(self, ValueError, expected_err_msg):
      config.parse_config(config_str, skip_unknown=['moose'])
    config.parse_config(config_str, skip_unknown=['unknown'])
    config.parse_config(config_str, skip_unknown=True)
    self.assertEqual(ConfigurableClass().kwarg1, 'okie dokie')

  def testSkipUnknownImports(self):
    config_str = """
      import not.a.real.module
    """
    with self.assertRaises(ImportError):
      config.parse_config(config_str)
    with absltest.mock.patch.object(logging, 'info') as mock_log:
      config.parse_config(config_str, skip_unknown=True)
      found_log = False
      for log in mock_log.call_args_list:
        log = log[0][0] % tuple(log[0][1:])
        if 'not.a.real.module' in log:
          if 'Traceback' in log:
            self.fail('Traceback included for non-nested unknown import log.')
          else:
            found_log = True
            break
      self.assertTrue(
          found_log, msg='Did not log import error.')

  def testSkipUnknownNestedImport(self):
    config_str = """
      import gin.testdata.invalid_import
    """
    with self.assertRaises(ImportError):
      config.parse_config(config_str)
    with absltest.mock.patch.object(logging, 'info') as mock_log:
      config.parse_config(config_str, skip_unknown=True)
      found_log = False
      for args, _ in mock_log.call_args_list:
        log = args[0] % tuple(args[1:])
        if 'gin.testdata.invalid_import' in log and 'Traceback' in log:
          found_log = True
          break
      self.assertTrue(
          found_log, msg='Did not log traceback of nested import error.')

  def testSkipUnknownReference(self):
    config_str = """
      ConfigurableClass.kwarg1 = [1, @UnknownReference()]
      ConfigurableClass.kwarg2 = 12345
      configurable2.kwarg1 = 'bog snorkelling'
      unknown.kwarg1 = @UnknownReference
    """
    expected_err_msg = (
        r"No configurable matching reference '@UnknownReference\(\)'")
    with six.assertRaisesRegex(self, ValueError, expected_err_msg):
      config.parse_config(config_str)
    with six.assertRaisesRegex(self, ValueError, expected_err_msg):
      config.parse_config(config_str, skip_unknown=['moose'])

    config.parse_config(
        config_str, skip_unknown=['UnknownReference', 'unknown'])
    _, kwarg1_val = configurable2(None)
    self.assertEqual(kwarg1_val, 'bog snorkelling')

    config.parse_config(config_str, skip_unknown=True)
    _, kwarg1_val = configurable2(None)
    self.assertEqual(kwarg1_val, 'bog snorkelling')

    with six.assertRaisesRegex(self, ValueError, expected_err_msg):
      ConfigurableClass()
    addl_msg = ".* In binding for 'ConfigurableClass.kwarg1'"
    with six.assertRaisesRegex(self, ValueError, expected_err_msg + addl_msg):
      config.finalize()

    config.bind_parameter('ConfigurableClass.kwarg1', 'valid')
    instance = ConfigurableClass()
    config.finalize()
    self.assertEqual(instance.kwarg1, 'valid')
    self.assertEqual(instance.kwarg2, 12345)

  def testParameterValidation(self):
    config.parse_config('var_arg_fn.anything_is_fine = 0')

    err_regexp = ".* doesn't have a parameter.*\n  In bindings string line 1"
    with six.assertRaisesRegex(self, ValueError, err_regexp):
      config.parse_config('configurable2.not_a_parameter = 0')
    with six.assertRaisesRegex(self, ValueError, err_regexp):
      config.parse_config('ConfigurableClass.not_a_parameter = 0')

    config.external_configurable(lambda arg: arg, 'lamdba1', blacklist=['arg'])
    config.external_configurable(lambda arg: arg, 'lambda2', whitelist=['arg'])

    err_regexp = '.* not a parameter of'
    with six.assertRaisesRegex(self, ValueError, err_regexp):
      config.external_configurable(
          lambda arg: arg, 'lambda3', blacklist=['nonexistent'])
    with six.assertRaisesRegex(self, ValueError, err_regexp):
      config.external_configurable(
          lambda arg: arg, 'lambda4', whitelist=['nonexistent'])

  def testMissingPositionalParameter(self):
    config.parse_config("""
       required_args.arg2 = None
       required_args.kwarg2 = None
    """)
    err_regexp = (r".*\n  No values supplied .*: \['arg3'\]\n"
                  r"  Gin had values bound for: \['arg2', 'kwarg2'\]\n"
                  r"  Caller supplied values for: \['arg1', 'kwarg1'\]")
    with six.assertRaisesRegex(self, TypeError, err_regexp):
      required_args(None, kwarg1=None)  # pylint: disable=no-value-for-parameter

  def testMissingPositionalParameterVarargs(self):
    config.parse_config("""
       required_with_vargs.arg2 = None
       required_with_vargs.kwarg2 = None
    """)
    err_regexp = (r".*\n  No values supplied .*: \['arg3'\]\n"
                  r"  Gin had values bound for: \['arg2', 'kwarg2'\]\n"
                  r"  Caller supplied values for: \['arg1', 'kwarg1'\]")
    with six.assertRaisesRegex(self, TypeError, err_regexp):
      # pylint: disable=no-value-for-parameter
      required_with_vargs(None, kwarg1=None)

  def testSubclassParametersOverrideSuperclass(self):
    config_str = """
      ConfigurableClass.kwarg1 = 'base_kwarg1'
      ConfigurableClass.kwarg2 = 'base_kwarg2'

      ConfigurableSubclass.kwarg1 = 'sub_kwarg1'
      ConfigurableSubclass.kwarg2 = 'sub_kwarg2'
      ConfigurableSubclass.kwarg3 = 'sub_kwarg3'
    """
    config.parse_config(config_str)

    base = ConfigurableClass()
    self.assertEqual(base.kwarg1, 'base_kwarg1')
    self.assertEqual(base.kwarg2, 'base_kwarg2')

    sub = ConfigurableSubclass()
    self.assertEqual(sub.kwarg1, 'sub_kwarg1')
    self.assertEqual(sub.kwarg2, 'sub_kwarg2')
    self.assertEqual(sub.kwarg3, 'sub_kwarg3')

  def testPositionalArgumentsOverrideConfig(self):
    config_str = """
      configurable2.non_kwarg = 'non_kwarg'
    """
    config.parse_config(config_str)

    # Our Gin config works.
    non_kwarg, _ = configurable2()  # pylint: disable=no-value-for-parameter
    self.assertEqual(non_kwarg, 'non_kwarg')

    # Gin gets overridden by an explicitly supplied positional argument.
    non_kwarg, _ = configurable2('overridden')
    self.assertEqual(non_kwarg, 'overridden')

    # But we haven't broken a legitimate error.
    with self.assertRaises(TypeError):
      # pylint: disable=redundant-keyword-arg
      configurable2('positional', non_kwarg='duplicate')
      # pylint: enable=redundant-keyword-arg

  def testParseConfigurableReferences(self):
    config_str = """
      configurable1.kwarg1 = 'stringval'
      configurable1.kwarg2 = @scoped/configurable2()
      configurable1.kwarg3 = @configurable2
      scoped/configurable2.non_kwarg = 'wombat'
      configurable2.kwarg1 = {'success': True}
    """
    config.parse_config(config_str)
    value0, value1, value2, value3 = fn1('value0')
    self.assertEqual((value0, value1), ('value0', 'stringval'))
    self.assertEqual(value2, ('wombat', {'success': True}))
    self.assertTrue(callable(value3))
    self.assertEqual(value3('muppeteer'), ('muppeteer', {'success': True}))

  def testConfigurableClass(self):
    config_str = """
      ConfigurableClass.kwarg1 = 'statler'
      ConfigurableClass.kwarg2 = 'waldorf'
    """
    config.parse_config(config_str)
    instance = ConfigurableClass()
    self.assertEqual(instance.kwarg1, 'statler')
    self.assertEqual(instance.kwarg2, 'waldorf')

  def testConfigurableReferenceClassIdentityIsPreserved(self):
    config_str = """
      ConfigurableClass.kwarg1 = 'hi'
      configurable2.non_kwarg = @ConfigurableClass
      configurable2.kwarg1 = @ConfigurableClass()
    """
    config.parse_config(config_str)
    # pylint: disable=no-value-for-parameter
    reference, instance = configurable2()
    # pylint: enable=no-value-for-parameter
    self.assertTrue(inspect.isclass(reference))
    self.assertTrue(issubclass(reference, ConfigurableClass))
    self.assertIsInstance(instance, ConfigurableClass)

  def testConfigurableSubclass(self):
    config_str = """
      configurable2.non_kwarg = @ConfigurableSubclass
      configurable2.kwarg1 = @ConfigurableClass

      ConfigurableClass.kwarg1 = 'one'
      ConfigurableSubclass.kwarg1 = 'some'
      ConfigurableSubclass.kwarg3 = 'thing'
    """
    config.parse_config(config_str)
    # pylint: disable=no-value-for-parameter
    sub_cls_ref, super_cls_ref = configurable2()
    # pylint: enable=no-value-for-parameter
    self.assertTrue(inspect.isclass(super_cls_ref))
    self.assertTrue(inspect.isclass(sub_cls_ref))

    sub_instance = sub_cls_ref()
    super_instance = super_cls_ref()

    self.assertTrue(issubclass(sub_cls_ref, ConfigurableClass))
    self.assertIsInstance(sub_instance, ConfigurableClass)

    # Because references always wrap the original class via subclassing, other
    # subclasses of the original class are not subclasses of the reference.
    self.assertFalse(issubclass(sub_cls_ref, super_cls_ref))
    self.assertNotIsInstance(sub_instance, super_cls_ref)
    self.assertNotIsInstance(sub_instance, type(super_instance))

    self.assertEqual(super_instance.kwarg1, 'one')
    self.assertEqual(super_instance.kwarg2, None)
    self.assertEqual(sub_instance.kwarg1, 'some')
    self.assertEqual(sub_instance.kwarg2, None)
    self.assertEqual(sub_instance.kwarg3, 'thing')

  def testConfigurableMethod(self):
    config_str = """
      configurable2.non_kwarg = @scoped/AbstractConfigurableSubclass()
      implement_me.method_arg = 'bananaphone'
    """
    config.parse_config(config_str)
    instance, _ = configurable2()  # pylint: disable=no-value-for-parameter
    self.assertEqual(instance.implement_me(), 'bananaphone')

<<<<<<< HEAD

  def testLocalVariableReference(self):
    config_str = """
          configurable2.non_kwarg = a
    """
    config.parse_config(config_str)

    a = 1
    instance, _ = configurable2()  # pylint: disable=no-value-for-parameter
    self.assertEqual(instance, a)

    a = 2
    instance, _ = configurable2()  # pylint: disable=no-value-for-parameter
    self.assertEqual(instance, a)

  def testUnregisteredFunction(self):
    config_str = """
             configurable2.non_kwarg = numpy.abs
    """
    config.parse_config(config_str)
    import numpy
    instance, _ = configurable2()  # pylint: disable=no-value-for-parameter
    self.assertEqual(instance, numpy.abs)
=======
  def testConfigurableEvaluateWithKeywordargs(self):
    config_str = """   
          M = 'macro'       
          ConfigurableClass.kwarg1 = @configurable2(non_kwarg='statler')
          ConfigurableClass.kwarg2 = @configurable2(non_kwarg=%M, kwarg1='waldorf')
    """
    config.parse_config(config_str)
    instance = ConfigurableClass()
    self.assertEqual(instance.kwarg1, ('statler', None))
    self.assertEqual(instance.kwarg2, ('macro', 'waldorf'))

    config_str = """   
          M = 'macro' 
          ConfigurableClass.kwarg1 = @configurable2(non_kwarg=(1,2,3))                
          ConfigurableClass.kwarg2 = @configurable2(non_kwarg=[%M, 1, {'name': 'statler'}])
    """
    config.clear_config()
    config.parse_config(config_str)
    instance = ConfigurableClass()
    self.assertEqual(instance.kwarg1, ((1,2,3), None))
    self.assertEqual(instance.kwarg2, (['macro', 1, {'name': 'statler'}], None))

>>>>>>> 7e01e162

  def testExternalConfigurableClass(self):
    config_str = """
      ConfigurableClass.kwarg1 = @ExternalConfigurable
      ConfigurableClass.kwarg2 = @module.ExternalConfigurable2
      ExternalConfigurable.kwarg1 = 'statler'
      ExternalConfigurable.kwarg2 = 'waldorf'
    """
    config.parse_config(config_str)
    configurable_class = ConfigurableClass()
    cls = configurable_class.kwarg1
    self.assertTrue(issubclass(cls, ExternalClass))
    self.assertEqual(cls.__module__, ExternalClass.__module__)
    self.assertEqual(cls.__name__, ExternalClass.__name__)
    self.assertEqual(cls.__doc__, ExternalClass.__doc__)
    self.assertTrue(issubclass(configurable_class.kwarg2, ExternalClass))

    instance = cls()
    self.assertIsInstance(instance, ExternalClass)
    self.assertEqual(instance.kwarg1, 'statler')
    self.assertEqual(instance.kwarg2, 'waldorf')

  def testAbstractExternalConfigurableClass(self):
    config_str = """
      configurable2.non_kwarg = @ExternalAbstractConfigurableSubclass()
      configurable2.kwarg1 = @ConfigurableClass()
      ExternalAbstractConfigurableSubclass.kwarg1 = 'fish'
    """
    config.parse_config(config_str)
    # pylint: disable=no-value-for-parameter
    instance, not_instance = configurable2()
    # pylint: enable=no-value-for-parameter
    self.assertIsInstance(instance, AbstractConfigurable)
    self.assertNotIsInstance(not_instance, AbstractConfigurable)

  def testImplicitlyScopedConfigurableClass(self):
    config_str = """
      configurable2.non_kwarg = @scope1/ConfigurableClass
      configurable2.kwarg1 = @scope2/ConfigurableClass
      scope1/ConfigurableClass.kwarg1 = 'scope1arg1'
      scope1/ConfigurableClass.kwarg2 = 'scope1arg2'
      scope2/ConfigurableClass.kwarg1 = 'scope2arg1'
      scope2/ConfigurableClass.kwarg2 = 'scope2arg2'
    """
    config.parse_config(config_str)
    # pylint: disable=no-value-for-parameter
    scope1_cls, scope2_cls = configurable2()
    # pylint: enable=no-value-for-parameter
    self.assertEqual(scope1_cls.__module__, ConfigurableClass.__module__)
    self.assertEqual(scope1_cls.__name__, ConfigurableClass.__name__)
    self.assertEqual(scope1_cls.__doc__, ConfigurableClass.__doc__)
    scope1_instance = scope1_cls()
    scope2_instance = scope2_cls()
    self.assertEqual(scope1_instance.kwarg1, 'scope1arg1')
    self.assertEqual(scope1_instance.kwarg2, 'scope1arg2')
    self.assertEqual(scope2_instance.kwarg1, 'scope2arg1')
    self.assertEqual(scope2_instance.kwarg2, 'scope2arg2')

  def testImplicitlyScopedExternalConfigurableAndSubclass(self):
    config_str = """
      configurable2.non_kwarg = @scope1/ExternalConfigurable
      configurable2.kwarg1 = @scope2/ConfigurableExternalSubclass
      scope1/ExternalConfigurable.kwarg1 = 'one'
      scope2/ConfigurableExternalSubclass.kwarg2 = 'two'
      scope2/ConfigurableExternalSubclass.kwarg3 = 'three'
    """
    config.parse_config(config_str)
    # pylint: disable=no-value-for-parameter
    super_cls, sub_cls = configurable2()
    # pylint: enable=no-value-for-parameter
    self.assertTrue(issubclass(super_cls, ExternalClass))
    self.assertTrue(issubclass(sub_cls, ExternalClass))
    self.assertTrue(issubclass(sub_cls, ConfigurableExternalSubclass))

    super_instance, sub_instance = super_cls(), sub_cls()
    self.assertIsInstance(super_instance, ExternalClass)
    self.assertIsInstance(sub_instance, ConfigurableExternalSubclass)
    self.assertIsInstance(sub_instance, ExternalClass)

    self.assertEqual(super_instance.kwarg1, 'one')
    self.assertEqual(super_instance.kwarg2, None)

    self.assertEqual(sub_instance.kwarg1, None)
    self.assertEqual(sub_instance.kwarg2, 'two')
    self.assertEqual(sub_instance.kwarg3, 'three')

  def testAbstractConfigurableSubclass(self):
    config_str = """
      configurable2.non_kwarg = @scoped/AbstractConfigurableSubclass()
      scoped/AbstractConfigurableSubclass.kwarg1 = 'kwarg1'
      scoped/AbstractConfigurableSubclass.kwarg2 = 'kwarg2'
    """
    config.parse_config(config_str)
    with config.config_scope('scoped'):
      instance = AbstractConfigurableSubclass()
    self.assertEqual(instance.kwarg1, 'kwarg1')
    self.assertEqual(instance.kwarg2, 'kwarg2')
    self.assertEqual(instance.implement_me(method_arg='gouda'), 'gouda')

    # Also try when creating from a configurable reference.
    instance, _ = configurable2()  # pylint: disable=no-value-for-parameter
    self.assertEqual(instance.kwarg1, 'kwarg1')
    self.assertEqual(instance.kwarg2, 'kwarg2')
    self.assertEqual(instance.implement_me(method_arg='havarti'), 'havarti')

  def testConfigurableObjectSubclassWithoutInit(self):
    config_str = """
      ConfigurableClass.kwarg1 = @ObjectSubclassWithoutInit()
      ObjectSubclassWithoutInit.method.arg1 = 'valuesaurus'
    """
    config.parse_config(config_str)
    subclass_instance = ConfigurableClass().kwarg1
    self.assertIsInstance(subclass_instance, ObjectSubclassWithoutInit)
    self.assertEqual(subclass_instance.method(), 'valuesaurus')

  def testExternalConfigurableMethodWrapper(self):
    obj_maker = config.external_configurable(object.__call__, 'obj_call')
    self.assertIsInstance(obj_maker(), object)

  def testExternalConfigurableBuiltin(self):
    wrapped_sum = config.external_configurable(sum)
    self.assertEqual(wrapped_sum([1, 2, 3]), 6)

  def testConfigurableNamedTuple(self):
    config_str = """
      ConfigurableNamedTuple.field1 = 'field1'
      ConfigurableNamedTuple.field2 = 'field2'

      ExternalConfigurableNamedTuple.field1 = 'external_field1'
      ExternalConfigurableNamedTuple.field2 = 'external_field2'
    """
    config.parse_config(config_str)

    configurable_named_tuple = ConfigurableNamedTuple()
    self.assertEqual(configurable_named_tuple.field1, 'field1')
    self.assertEqual(configurable_named_tuple.field2, 'field2')

    configurable_named_tuple = configurable_external_named_tuple()
    self.assertEqual(configurable_named_tuple.field1, 'external_field1')
    self.assertEqual(configurable_named_tuple.field2, 'external_field2')

  def testRegisteredExternalNamedTuple(self):
    config_str = """
      RegisteredExternalNamedTuple.field1 = 'external_field1'
      RegisteredExternalNamedTuple.field2 = 'external_field2'
      create_named_tuple.named_tuple = @RegisteredExternalNamedTuple
    """
    config.parse_config(config_str)

    # expected = '__new__() takes exactly 3 arguments (1 given)'
    with self.assertRaises(TypeError):
      RegisteredExternalNamedTuple()

    with self.assertRaises(TypeError):
      create_named_tuple(RegisteredExternalNamedTuple)

    configurable_named_tuple = create_named_tuple(config.REQUIRED)
    self.assertEqual(configurable_named_tuple.field1, 'external_field1')
    self.assertEqual(configurable_named_tuple.field2, 'external_field2')

  def testFailedFunctionCall(self):
    def some_fn(only_one_arg=None):
      del only_one_arg

    @config.configurable('broken_function')
    def borked_fn(arg):  # pylint: disable=unused-variable
      some_fn(nonexistent_arg=arg)  # pylint: disable=unexpected-keyword-arg

    config.parse_config([
        'configurable2.non_kwarg = @broken_function()',
        'ConfigurableClass.kwarg1 = @scoped/broken_function()',
        'broken_function.arg = "mulberries"'
    ])

    expected_msg_regexp = r"'broken_function' \(<function .*borked_fn.*\)$"
    with six.assertRaisesRegex(self, TypeError, expected_msg_regexp):
      configurable2()  # pylint: disable=no-value-for-parameter

    expected_msg_regexp = r"'broken_function' \(<.*\) in scope 'scoped'$"
    with six.assertRaisesRegex(self, TypeError, expected_msg_regexp):
      ConfigurableClass()  # pylint: disable=no-value-for-parameter

  def testOperativeConfigStr(self):
    config_str = """
      import gin.testdata.import_test_configurables

      configurable1.kwarg1 = \\
        'a super duper extra double very wordy string that is just plain long'
      configurable1.kwarg3 = @configurable2
      configurable2.non_kwarg = 'ferret == domesticated polecat'
      ConfigurableClass.kwarg1 = 'statler'
      ConfigurableClass.kwarg2 = 'waldorf'
      ConfigurableSubclass.kwarg1 = 'waldorf'
      ConfigurableSubclass.kwarg3 = 'ferret'
      test/scopes/ConfigurableClass.kwarg2 = 'beaker'
      var_arg_fn.non_kwarg2 = {
        'long': [
          'nested', 'structure', ('that', 'will', 'span'),
          'more', ('than', 1), 'line',
        ]
      }
      var_arg_fn.any_name_is_ok = [%THE_ANSWER, %super/sweet, %pen_names]
      var_arg_fn.float_value = 2.718
      var_arg_fn.dict_value = {'success': True}

      super/sweet = 'lugduname'
      pen_names = ['Pablo Neruda', 'Voltaire', 'Snoop Lion']
      a.woolly.sheep.dolly.kwarg = 0
    """
    config.constant('THE_ANSWER', 42)
    config.parse_config(config_str)
    config.finalize()

    fn1('mustelid')
    # pylint: disable=no-value-for-parameter
    configurable2(kwarg1='I am supplied explicitly.')
    # pylint: enable=no-value-for-parameter
    ConfigurableClass()
    ConfigurableSubclass()
    with config.config_scope('test'):
      with config.config_scope('scopes'):
        ConfigurableClass()
    var_arg_fn('non_kwarg1_value')  # pylint: disable=no-value-for-parameter
    no_arg_fn()
    clone2()

    applied_config_lines = config.operative_config_str().splitlines()
    # See the definition of _EXPECTED_OPERATIVE_CONFIG_STR at top of file.
    expected_config_lines = _EXPECTED_OPERATIVE_CONFIG_STR.splitlines()
    self.assertEqual(applied_config_lines, expected_config_lines[1:])

  def testConfigStr(self):
    config_str = """
      import gin.testdata.import_test_configurables

      configurable1.kwarg1 = \\
        'a super duper extra double very wordy string that is just plain long'
      configurable1.kwarg3 = @configurable2
      configurable2.non_kwarg = 'ferret == domesticated polecat'
      ConfigurableClass.kwarg1 = 'statler'
      ConfigurableClass.kwarg2 = 'waldorf'
      ConfigurableSubclass.kwarg1 = 'waldorf'
      ConfigurableSubclass.kwarg3 = 'ferret'
      test/scopes/ConfigurableClass.kwarg2 = 'beaker'
      var_arg_fn.non_kwarg2 = {
        'long': [
          'nested', 'structure', ('that', 'will', 'span'),
          'more', ('than', 1), 'line',
        ]
      }
      var_arg_fn.any_name_is_ok = [%THE_ANSWER, %super/sweet, %pen_names]
      var_arg_fn.float_value = 2.718
      var_arg_fn.dict_value = {'success': True}

      super/sweet = 'lugduname'
      pen_names = ['Pablo Neruda', 'Voltaire', 'Snoop Lion']
      a.woolly.sheep.dolly.kwarg = 0
    """
    config.constant('THE_ANSWER', 42)
    config.parse_config(config_str)
    config.finalize()

    config_lines = config.config_str().splitlines()
    # See the definition of _EXPECTED_CONFIG_STR at top of file.
    expected_config_lines = _EXPECTED_CONFIG_STR.splitlines()
    self.assertEqual(config_lines, expected_config_lines[1:])

  def testOperativeConfigStrHandlesOverrides(self):
    config_str = """
      ConfigurableClass.kwarg1 = 'base_kwarg1'
      ConfigurableClass.kwarg2 = 'base_kwarg2'
      ConfigurableSubclass.kwarg1 = 'sub_kwarg1'
    """
    config.parse_config(config_str)

    ConfigurableSubclass()
    # Initially, since ConfigurableClass had all of its parameters overwritten,
    # none of them are logged to the operative config.
    selector = config._REGISTRY.get_match('ConfigurableClass').selector
    self.assertEqual(config._OPERATIVE_CONFIG['', selector], {})
    selector = config._REGISTRY.get_match('ConfigurableSubclass').selector
    self.assertEqual(config._OPERATIVE_CONFIG['', selector],
                     {'kwarg1': 'sub_kwarg1',
                      'kwarg2': None,
                      'kwarg3': None})

    ConfigurableClass()
    # Now that it's been called, we can see its parameters.
    selector = config._REGISTRY.get_match('ConfigurableClass').selector
    self.assertEqual(config._OPERATIVE_CONFIG['', selector],
                     {'kwarg1': 'base_kwarg1', 'kwarg2': 'base_kwarg2'})

    ConfigurableSubclass()
    # And they're still around after another call to the subclass.
    self.assertEqual(config._OPERATIVE_CONFIG['', selector],
                     {'kwarg1': 'base_kwarg1', 'kwarg2': 'base_kwarg2'})

  def testParsingOperativeConfigStrIsIdempotent(self):
    config_str = """
      configurable1.kwarg1 = \\
        'a super duper extra double very wordy string that is just plain long'
      configurable1.kwarg3 = @configurable2
      configurable2.non_kwarg = 'ferret == domesticated polecat'
      ConfigurableClass.kwarg1 = 'statler'
      ConfigurableClass.kwarg2 = 'waldorf'
      ConfigurableSubclass.kwarg1 = 'subclass_kwarg1'
      ConfigurableSubclass.kwarg3 = 'subclass_kwarg3'
      test/scopes/ConfigurableClass.kwarg2 = 'beaker'
      var_arg_fn.non_kwarg2 = {
        'long': [
          'nested', 'structure', ('that', 'will', 'span'),
          'more', ('than', 1), 'line',
        ]
      }
      var_arg_fn.any_name_is_ok = [1, 2, 3]
      var_arg_fn.float_value = 2.718
      var_arg_fn.dict_value = {'success': True}
    """
    config.parse_config(config_str)

    def call_configurables():
      fn1('mustelid')
      # pylint: disable=no-value-for-parameter
      configurable2(kwarg1='I am supplied explicitly.')
      # pylint: enable=no-value-for-parameter
      ConfigurableClass()
      ConfigurableSubclass()
      with config.config_scope('test'):
        with config.config_scope('scopes'):
          ConfigurableClass()
      var_arg_fn('non_kwarg1_value')  # pylint: disable=no-value-for-parameter

    call_configurables()
    operative_config_str = config.operative_config_str()

    config.clear_config()
    config.parse_config(operative_config_str)

    call_configurables()
    self.assertEqual(config.operative_config_str(), operative_config_str)

  def testWhitelist(self):
    config.bind_parameter('whitelisted_configurable.whitelisted', 0)
    self.assertEqual(whitelisted_configurable(), (0, None))
    config.bind_parameter('scope/whitelisted_configurable.whitelisted', 1)
    with config.config_scope('scope'):
      self.assertEqual(whitelisted_configurable(), (1, None))
    with self.assertRaises(ValueError):
      config.bind_parameter('whitelisted_configurable.other', 0)
    with self.assertRaises(ValueError):
      config.bind_parameter('a/b/whitelisted_configurable.other', 0)

  def testBlacklist(self):
    config.bind_parameter('blacklisted_configurable.other', 0)
    self.assertEqual(blacklisted_configurable(), (None, 0))
    config.bind_parameter('scope/blacklisted_configurable.other', 1)
    with config.config_scope('scope'):
      self.assertEqual(blacklisted_configurable(), (None, 1))
    with self.assertRaises(ValueError):
      config.bind_parameter('blacklisted_configurable.blacklisted', 0)
    with self.assertRaises(ValueError):
      config.bind_parameter('a/b/blacklisted_configurable.blacklisted', 0)

  def testRequiredArgs(self):
    with self.assertRaisesRegex(RuntimeError, 'arg1.*arg2'):
      required_args(config.REQUIRED, config.REQUIRED, 3)

    config.bind_parameter('scope/required_args.arg1', 1)
    config.bind_parameter('scope/required_args.arg2', 2)
    with config.config_scope('scope'):
      self.assertEqual(
          required_args(config.REQUIRED, config.REQUIRED, 3),
          (1, 2, 3, 4, 5, 6))

  def testRequiredArgsWithVargs(self):
    with self.assertRaisesRegex(RuntimeError, 'arg1.*arg2'):
      required_with_vargs(config.REQUIRED, config.REQUIRED, 3, 4, 5, kwarg1=6)

    config.bind_parameter('scope/required_with_vargs.arg1', 1)
    config.bind_parameter('scope/required_with_vargs.arg2', 2)
    with config.config_scope('scope'):
      expected = (1, 2, 3, (4, 5), {'kwarg1': 6})
      actual = required_with_vargs(
          config.REQUIRED, config.REQUIRED, 3, 4, 5, kwarg1=6)
      self.assertEqual(expected, actual)

  def testRequiredDisallowedInVargs(self):
    with self.assertRaisesRegex(ValueError, 'not allowed'):
      required_with_vargs(1, 2, 3, config.REQUIRED)

  def testRequiredKwargs(self):
    with self.assertRaisesRegex(RuntimeError, 'kwarg1.*kwarg2|kwarg2.*kwarg1'):
      required_args(1, 2, 3, kwarg1=config.REQUIRED, kwarg2=config.REQUIRED)

    config.bind_parameter('scope/required_args.kwarg1', 4)
    config.bind_parameter('scope/required_args.kwarg2', 5)
    with config.config_scope('scope'):
      self.assertEqual(
          required_args(
              1, 2, 3, kwarg1=config.REQUIRED, kwarg2=config.REQUIRED),
          (1, 2, 3, 4, 5, 6))

  def testRequiredArgsAndKwargs(self):
    with self.assertRaisesRegex(RuntimeError,
                                'arg2.*kwarg1.*kwarg2|arg2.*kwarg2.*kwarg1'):
      required_args(
          1, config.REQUIRED, 3, kwarg1=config.REQUIRED, kwarg2=config.REQUIRED)

    config.bind_parameter('scope/required_args.arg3', 3)
    config.bind_parameter('scope/required_args.kwarg2', 5)
    with config.config_scope('scope'):
      self.assertEqual(
          required_args(1, 2, config.REQUIRED, kwarg2=config.REQUIRED),
          (1, 2, 3, 4, 5, 6))

  def testRequiredArgsVkwargs(self):
    with self.assertRaisesRegex(RuntimeError,
                                'arg2.*kwarg1.*kwarg6|arg2.*kwarg6.*kwarg1'):
      required_with_vkwargs(
          1, config.REQUIRED, 3, kwarg1=config.REQUIRED, kwarg6=config.REQUIRED)

    config.bind_parameter('scope/required_with_vkwargs.arg2', 2)
    config.bind_parameter('scope/required_with_vkwargs.kwarg1', 4)
    config.bind_parameter('scope/required_with_vkwargs.kwarg6', 7)
    with config.config_scope('scope'):
      expected = (1, 2, 3, 4, 5, 6, {'kwarg6': 7})
      actual = required_with_vkwargs(
          1, config.REQUIRED, 3, kwarg1=config.REQUIRED, kwarg6=config.REQUIRED)
      self.assertEqual(expected, actual)

  def testRequiredInSignature(self):
    expected_err_regexp = (
        r'Required bindings for `required_as_kwarg_default` not provided in '
        r"config: \['required_kwarg'\]")
    with self.assertRaisesRegex(RuntimeError, expected_err_regexp):
      required_as_kwarg_default('positional')
    # No issues if REQUIRED is also passed as by caller.
    with self.assertRaisesRegex(RuntimeError, expected_err_regexp):
      required_as_kwarg_default('positional', required_kwarg=config.REQUIRED)
    # No issues if REQUIRED is also passed to different arg.
    expected_err_regexp = r"config: \['positional_arg', 'required_kwarg'\]"
    with self.assertRaisesRegex(RuntimeError, expected_err_regexp):
      required_as_kwarg_default(config.REQUIRED, required_kwarg=config.REQUIRED)
    # Everything works if all values are passed.
    positional, kwarg = required_as_kwarg_default(
        'positional', required_kwarg='a value')
    # Even if not passed as a kwarg.
    positional, kwarg = required_as_kwarg_default('positional', 'a value')
    self.assertEqual(positional, 'positional')
    self.assertEqual(kwarg, 'a value')

  def testRequiredInSignatureBlacklistWhitelist(self):
    expected_err_regexp = (
        r"Argument 'arg' of 'test_required_blacklist' \('<function .+>'\) "
        r'marked REQUIRED but blacklisted.')
    with self.assertRaisesRegex(ValueError, expected_err_regexp):
      config.external_configurable(
          lambda arg=config.REQUIRED: arg,
          'test_required_blacklist',
          blacklist=['arg'])
    expected_err_regexp = (
        r"Argument 'arg' of 'test_required_whitelist' \('<function .+>'\) "
        r'marked REQUIRED but not whitelisted.')
    with self.assertRaisesRegex(ValueError, expected_err_regexp):
      config.external_configurable(
          lambda arg=config.REQUIRED, arg2=4: arg,
          'test_required_whitelist',
          whitelist=['arg2'])

  def testConfigScope(self):
    config_str = """
      configurable2.non_kwarg = 'no_scope_arg_0'
      configurable2.kwarg1 = 'no_scope_arg_1'

      scope_1/configurable2.non_kwarg = 'scope_1_arg_0'
      scope_1/configurable2.kwarg1 = 'scope_1_arg_1'

      scope_1/scope_2/configurable2.non_kwarg = 'scope_2_arg_0'
    """
    config.parse_config(config_str)

    # pylint: disable=no-value-for-parameter
    self.assertEqual(configurable2(), ('no_scope_arg_0', 'no_scope_arg_1'))
    with config.config_scope('scope_1'):
      self.assertEqual(configurable2(), ('scope_1_arg_0', 'scope_1_arg_1'))
      with config.config_scope('scope_2'):
        self.assertEqual(configurable2(), ('scope_2_arg_0', 'scope_1_arg_1'))
        with config.config_scope(None):
          expected = ('no_scope_arg_0', 'no_scope_arg_1')
          self.assertEqual(configurable2(), expected)
        self.assertEqual(configurable2(), ('scope_2_arg_0', 'scope_1_arg_1'))
      self.assertEqual(configurable2(), ('scope_1_arg_0', 'scope_1_arg_1'))
    self.assertEqual(configurable2(), ('no_scope_arg_0', 'no_scope_arg_1'))

    # Test shorthand for nested scopes.
    with config.config_scope('scope_1/scope_2'):
      self.assertEqual(configurable2(), ('scope_2_arg_0', 'scope_1_arg_1'))

    with six.assertRaisesRegex(self, ValueError, 'Invalid value'):
      with config.config_scope(4):
        pass

    with six.assertRaisesRegex(self, ValueError, 'Invalid value'):
      with config.config_scope('inv@lid/scope/name!'):
        pass

    with six.assertRaisesRegex(self, ValueError, 'Invalid value'):
      with config.config_scope(0):
        pass

  def testImplicitScopes(self):
    config_str = """
      configurable2.non_kwarg = 'no_scope_non_kwarg'
      configurable2.kwarg1 = 'no_scope_kwarg1'

      implicit_scope_1/configurable2.non_kwarg = '#1_non_kwarg'
      implicit_scope_1/configurable2.kwarg1 = '#1_kwarg1'

      implicit_scope_2/configurable2.kwarg1 = '#2_kwarg1'

      ConfigurableClass.kwarg1 = @implicit_scope_1/configurable2
      ConfigurableClass.kwarg2 = @implicit_scope_2/configurable2()
    """
    config.parse_config(config_str)

    value = ConfigurableClass()
    self.assertEqual(value.kwarg1(), ('#1_non_kwarg', '#1_kwarg1'))
    self.assertEqual(value.kwarg2, ('no_scope_non_kwarg', '#2_kwarg1'))

  def testExplicitVsImplicitScopes(self):
    config_str = """
      configurable2.non_kwarg = 'no_scope_non_kwarg'
      configurable2.kwarg1 = 'no_scope_kwarg1'

      explicit_scope/configurable2.non_kwarg = 'explicit_non_kwarg'
      explicit_scope/configurable2.kwarg1 = 'explicit_scope'

      implicit_scope/configurable2.kwarg1 = 'implicit_scope'

      ConfigurableClass.kwarg1 = @implicit_scope/configurable2
      ConfigurableClass.kwarg2 = @configurable2()
    """
    config.parse_config(config_str)

    value = ConfigurableClass()
    self.assertEqual(value.kwarg1(), ('no_scope_non_kwarg', 'implicit_scope'))
    self.assertEqual(value.kwarg2, ('no_scope_non_kwarg', 'no_scope_kwarg1'))

    with config.config_scope('explicit_scope'):
      value = ConfigurableClass()
    self.assertEqual(value.kwarg1(), ('no_scope_non_kwarg', 'implicit_scope'))
    self.assertEqual(value.kwarg2, ('explicit_non_kwarg', 'explicit_scope'))

  def testScopingThreadSafety(self):

    # pylint: disable=unused-variable
    @config.configurable(blacklist=['expected_value'])
    def sanity_check(expected_value, config_value=None):
      return expected_value == config_value

    # pylint: enable=unused-variable

    def validate_test_fn(output_list, index, test_fn):
      for _ in range(10000):
        output_list[index] = output_list[index] and test_fn(index)

    @config.configurable
    def run_threaded_test_fns(test_fns):
      outputs = [True] * len(test_fns)
      threads = []
      for i, test_fn in enumerate(test_fns):
        args = (outputs, i, test_fn)
        thread = threading.Thread(target=validate_test_fn, args=args)
        threads.append(thread)
        thread.start()

      for thread in threads:
        thread.join()

      return outputs

    config_str = """
      scope0/sanity_check.config_value = 0
      scope1/sanity_check.config_value = 1
      scope2/sanity_check.config_value = 2
      scope3/sanity_check.config_value = 3

      run_threaded_test_fns.test_fns = [
          @scope0/sanity_check,
          @scope1/sanity_check,
          @scope2/sanity_check,
          @scope3/sanity_check,
      ]
    """
    config.parse_config(config_str)
    outputs = run_threaded_test_fns(config.REQUIRED)
    self.assertTrue(all(outputs))

  def testIterateReferences(self):
    config_str = """
      configurable2.non_kwarg = [
          {'so': @much/macro()},
          (@nesting/macro(),)
      ]
      configurable2.kwarg1 = {
          'another': {'deeply': ['nested', (@structure/macro(),)]}
      }
    """
    config.parse_config(config_str)
    macros = list(config.iterate_references(config._CONFIG, to=config.macro))
    self.assertLen(macros, 3)

  def testInteractiveMode(self):
    @config.configurable('duplicate_fn')
    def duplicate_fn1():  # pylint: disable=unused-variable
      return 'duplicate_fn1'

    with six.assertRaisesRegex(self, ValueError, 'A configurable matching'):
      @config.configurable('duplicate_fn')
      def duplicate_fn2():  # pylint: disable=unused-variable
        pass

    config_str = """
      ConfigurableClass.kwarg1 = @duplicate_fn()
    """
    config.parse_config(config_str)
    self.assertEqual(ConfigurableClass().kwarg1, 'duplicate_fn1')

    with config.interactive_mode():
      @config.configurable('duplicate_fn')
      def duplicate_fn3():  # pylint: disable=unused-variable
        return 'duplicate_fn3'

    with six.assertRaisesRegex(self, ValueError, 'A configurable matching'):
      @config.configurable('duplicate_fn')
      def duplicate_fn4():  # pylint: disable=unused-variable
        pass

    config_str = """
      ConfigurableClass.kwarg1 = @duplicate_fn()
    """
    config.parse_config(config_str)
    self.assertEqual(ConfigurableClass().kwarg1, 'duplicate_fn3')

  def testFinalizeLocksConfig(self):
    config.finalize()
    with self.assertRaises(RuntimeError):
      config.parse_config('configurable2.non_kwarg = 3')
    with self.assertRaises(RuntimeError):
      config.bind_parameter('configurable2.non_kwarg', 3)
    with self.assertRaises(RuntimeError):
      @config.configurable
      def bah():  # pylint: disable=unused-variable
        pass
    with self.assertRaises(RuntimeError):
      config.external_configurable(RuntimeError)

  def testUnlockConfig(self):
    with config.unlock_config():
      pass
    self.assertFalse(config.config_is_locked())
    config.finalize()
    with config.unlock_config():
      config.parse_config('configurable2.kwarg1 = 3')
    self.assertTrue(config.config_is_locked())
    self.assertEqual(configurable2(1), (1, 3))

  def testFinalizeHooks(self):
    self.skipTest('b/137302565')
    old_finalize_hooks = config._FINALIZE_HOOKS[:]

    @config.register_finalize_hook
    def provide_binding(_):  # pylint: disable=unused-variable
      return {'configurable2.kwarg1': 5}

    _, kwarg = configurable2(None)
    self.assertIsNone(kwarg)
    config.finalize()
    _, kwarg = configurable2(None)
    self.assertEqual(kwarg, 5)

    @config.register_finalize_hook
    def provide_conflicting_binding(_):  # pylint: disable=unused-variable
      # Provide a slightly different selector.
      return {'config_test.configurable2.kwarg1': 7}

    with self.assertRaises(ValueError), config.unlock_config():
      config.finalize()

    config._FINALIZE_HOOKS = old_finalize_hooks

  def testBasicMacro(self):
    config_str = """
      batch_size/macro.value = 512
      discriminator/num_layers/macro.value = 5
      configurable2.non_kwarg = @batch_size/macro()
      configurable2.kwarg1 = @discriminator/num_layers/macro()
    """
    config.parse_config(config_str)
    # pylint:disable=no-value-for-parameter
    batch_size, num_layers = configurable2()
    # pylint:enable=no-value-for-parameter
    self.assertEqual(batch_size, 512)
    self.assertEqual(num_layers, 5)

  def testOverwriteBasicMacro(self):
    config_str = """
      batch_size/macro.value = 512
      discriminator/num_layers/macro.value = 5
      configurable2.non_kwarg = @batch_size/macro()
      configurable2.kwarg1 = @discriminator/num_layers/macro()
    """
    config.parse_config(config_str)
    config.bind_parameter('batch_size/macro.value', 256)
    config.bind_parameter('discriminator/num_layers/macro.value', 10)
    # pylint:disable=no-value-for-parameter
    batch_size, num_layers = configurable2()
    # pylint:enable=no-value-for-parameter
    self.assertEqual(batch_size, 256)
    self.assertEqual(num_layers, 10)

  def testSpecialMacroSyntax(self):
    config_str = """
      batch_size = 512
      discriminator/num_layers = 5
      configurable2.non_kwarg = %batch_size
      configurable2.kwarg1 = %discriminator/num_layers
    """
    config.parse_config(config_str)
    # pylint:disable=no-value-for-parameter
    batch_size, num_layers = configurable2()
    # pylint:enable=no-value-for-parameter
    self.assertEqual(batch_size, 512)
    self.assertEqual(num_layers, 5)

  def testOverwriteSpecialMacroSyntax(self):
    config_str = """
      batch_size = 512
      discriminator/num_layers = 5
      configurable2.non_kwarg = %batch_size
      configurable2.kwarg1 = %discriminator/num_layers
    """
    config.parse_config(config_str)
    config.bind_parameter('%batch_size', 256)
    config.bind_parameter('%discriminator/num_layers', 10)
    # pylint:disable=no-value-for-parameter
    batch_size, num_layers = configurable2()
    # pylint:enable=no-value-for-parameter
    self.assertEqual(batch_size, 256)
    self.assertEqual(num_layers, 10)

  def testUncalledMacroAtFinalize(self):
    config_str = """
      batch_size/macro.value = 512
      configurable2.non_kwarg = ([{'batch_size': @batch_size/macro}],)
    """
    config.parse_config(config_str)
    with self.assertRaises(ValueError):
      config.finalize()

  def testModuleDisambiguation(self):
    with self.assertRaises(KeyError):
      config.bind_parameter('dolly.kwarg', 5)
    with self.assertRaises(KeyError):
      config.bind_parameter('sheep.dolly.kwarg', 5)
    with self.assertRaises(ValueError):
      # Make sure the default module isn't prepended if the module is supplied
      # as part of the configurable name.
      config.bind_parameter('__main__.a.fuzzy.sheep.dolly.kwarg', 5)

    config_str = """
      __main__.dolly.kwarg = ''
      furry.sheep.dolly.kwarg = 'bah'
      a.woolly.sheep.dolly.kwarg = 'baaah'
      fuzzy.sheep.dolly.kwarg = 'baaaaah'
      hairy.sheep.dolly.kwarg = 'baaaaaaah'
      cow/woolly.sheep.dolly.kwarg = 'mooo'
      reference/furry.sheep.dolly.kwarg = @cow/a.woolly.sheep.dolly()
    """
    config.parse_config(config_str)
    self.assertEqual(clone0(), '')
    self.assertEqual(clone1(), 'bah')
    self.assertEqual(clone2(), 'baaah')
    self.assertEqual(clone3(), 'baaaaah')
    self.assertEqual(clone4(), 'baaaaaaah')
    with config.config_scope('cow'):
      self.assertEqual(clone2(), 'mooo')
    with config.config_scope('reference'):
      self.assertEqual(clone1(), 'mooo')

  def testConstant(self):
    value = 'istanbul'
    config.constant('CONSTANTINOPLE', value)
    config_str = """
      configurable2.non_kwarg = %CONSTANTINOPLE
    """
    config.parse_config(config_str)
    non_kwarg, _ = configurable2()  # pylint: disable=no-value-for-parameter
    self.assertIs(non_kwarg, value)  # We should be getting the same object.

    with six.assertRaisesRegex(self, ValueError, 'Invalid constant selector'):
      config.constant('CONST@NTINOPLE', 0)

  def testConstantModuleDisambiguation(self):
    config.constant('foo.PI', 3.14)
    config.constant('bar.PI', 22/7)
    config.constant('bar.E', 2.718)

    with self.assertRaises(ValueError):
      config.parse_config('configurable2.non_kwarg = %PI')

    config_str = """
      configurable2.non_kwarg = %foo.PI
      configurable2.kwarg1 = %bar.PI
      ConfigurableClass.kwarg1 = %E
      ConfigurableClass.kwarg2 = %bar.E
    """
    config.parse_config(config_str)

    non_kwarg, kwarg1 = configurable2()  # pylint: disable=no-value-for-parameter
    self.assertEqual(non_kwarg, 3.14)
    self.assertEqual(kwarg1, 22/7)

    configurable_class = ConfigurableClass()
    self.assertEqual(configurable_class.kwarg1, 2.718)
    self.assertEqual(configurable_class.kwarg2, 2.718)

  def testSingletons(self):
    config_str = """
      ConfigurableClass.kwarg1 = @obj1/singleton()
      ConfigurableClass.kwarg2 = @obj2/singleton()
      error/ConfigurableClass.kwarg1 = @not_callable/singleton()

      obj1/singleton.constructor = @new_object
      obj2/singleton.constructor = @new_object
      not_callable/singleton.constructor = @new_object()
    """
    config.parse_config(config_str)

    class1 = ConfigurableClass()
    class2 = ConfigurableClass()
    self.assertIs(class1.kwarg1, class2.kwarg1)
    self.assertIs(class1.kwarg2, class2.kwarg2)
    self.assertIsNot(class1.kwarg1, class1.kwarg2)
    self.assertIsNot(class2.kwarg1, class2.kwarg2)
    with config.config_scope('error'):
      expected = "The constructor for singleton 'not_callable' is not callable."
      with six.assertRaisesRegex(self, ValueError, expected):
        ConfigurableClass()

  def testQueryParameter(self):
    config.bind_parameter('whitelisted_configurable.whitelisted', 0)
    value = config.query_parameter('whitelisted_configurable.whitelisted')
    self.assertEqual(0, value)
    with self.assertRaises(ValueError):
      config.query_parameter('whitelisted_configurable.wrong_param')
    with self.assertRaises(ValueError):
      config.query_parameter('blacklisted_configurable.blacklisted')
    with self.assertRaises(ValueError):
      # Parameter not set.
      config.query_parameter('whitelisted_configurable.other')
    with six.assertRaisesRegex(self, TypeError, 'expected string*'):
      config.query_parameter(4)

  def testQueryConstant(self):
    config.constant('Euler', 0.5772156649)
    self.assertEqual(0.5772156649, config.query_parameter('Euler'))
    config.constant('OLD.ANSWER', 0)
    config.constant('NEW.ANSWER', 10)
    with six.assertRaisesRegex(
        self, ValueError, 'Ambiguous constant selector*'):
      config.query_parameter('ANSWER')
    self.assertEqual(0, config.query_parameter('OLD.ANSWER'))
    self.assertEqual(10, config.query_parameter('NEW.ANSWER'))

  def testConstantsFromEnum(self):

    @config.constants_from_enum(module='enum_module')
    class SomeEnum(enum.Enum):
      A = 0,
      B = 1

    @config.configurable
    def f(a, b):
      return a, b

    config.parse_config("""
      f.a = %enum_module.SomeEnum.A
      f.b = %SomeEnum.B
    """)
    # pylint: disable=no-value-for-parameter
    a, b = f()
    # pylint: enable=no-value-for-parameter
    self.assertEqual(SomeEnum.A, a)
    self.assertEqual(SomeEnum.B, b)

  def testConstantsFromEnumWithModule(self):

    class SomeOtherEnum(enum.Enum):
      A = 0,
      B = 1

    @config.configurable
    def g(a, b):
      return a, b

    config.constants_from_enum(SomeOtherEnum, module='TestModule')
    config.parse_config("""
      g.a = %TestModule.SomeOtherEnum.A
      g.b = %SomeOtherEnum.B
    """)
    # pylint: disable=no-value-for-parameter
    a, b = g()
    # pylint: enable=no-value-for-parameter
    self.assertEqual(SomeOtherEnum.A, a)
    self.assertEqual(SomeOtherEnum.B, b)

  def testConstantsFromEnumNotEnum(self):
    expected_msg = "Class 'FakeEnum' is not subclass of enum."
    with six.assertRaisesRegex(self, TypeError, expected_msg):

      # pylint: disable=unused-variable
      @config.constants_from_enum
      class FakeEnum(object):
        A = 0,
        B = 1

  def testAddConfigPath(self):
    gin_file = 'test_gin_file_location_prefix.gin'
    with self.assertRaises(IOError):
      config.parse_config_files_and_bindings([gin_file], None)
    test_srcdir = absltest.get_default_test_srcdir()
    relative_testdata_path = 'gin/testdata'
    absolute_testdata_path = os.path.join(test_srcdir, relative_testdata_path)
    config.add_config_file_search_path(absolute_testdata_path)
    config.parse_config_files_and_bindings([gin_file], None)


if __name__ == '__main__':
  absltest.main()<|MERGE_RESOLUTION|>--- conflicted
+++ resolved
@@ -699,8 +699,6 @@
     instance, _ = configurable2()  # pylint: disable=no-value-for-parameter
     self.assertEqual(instance.implement_me(), 'bananaphone')
 
-<<<<<<< HEAD
-
   def testLocalVariableReference(self):
     config_str = """
           configurable2.non_kwarg = a
@@ -723,7 +721,8 @@
     import numpy
     instance, _ = configurable2()  # pylint: disable=no-value-for-parameter
     self.assertEqual(instance, numpy.abs)
-=======
+
+
   def testConfigurableEvaluateWithKeywordargs(self):
     config_str = """   
           M = 'macro'       
@@ -745,8 +744,6 @@
     instance = ConfigurableClass()
     self.assertEqual(instance.kwarg1, ((1,2,3), None))
     self.assertEqual(instance.kwarg2, (['macro', 1, {'name': 'statler'}], None))
-
->>>>>>> 7e01e162
 
   def testExternalConfigurableClass(self):
     config_str = """
