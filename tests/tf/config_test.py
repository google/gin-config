--- conflicted
+++ resolved
@@ -30,24 +30,6 @@
 
   def testAugmentExceptionMessageOnTFError(self):
     @gin.configurable('config_name')
-<<<<<<< HEAD
-    def broken(sess):
-      index = tf.placeholder(tf.int32, name='index')
-      slice_op = tf.range(10)[index]
-      sess.run(slice_op, feed_dict={index: 11})
-
-    with self.test_session() as sess:
-      with self.assertRaises(tf.errors.InvalidArgumentError) as assert_raises:
-        broken(sess)
-
-      self.assertIn(assert_raises.exception.message,
-                    str(assert_raises.exception))
-      # Note that in Python3 (but not Python2) the function name will be in
-      # the exception message, which is caught with the '\S*'.
-      self.assertRegex(
-          str(assert_raises.exception), r"'config_name' \(<function \S*broken")
-      self.assertEqual(assert_raises.exception.op.name, 'strided_slice')
-=======
     def broken():
       # Using tf.random.uniform here avoids TF optimizations around constants in
       # graph mode (which can change the exception type vs. eager mode).
@@ -63,7 +45,6 @@
     # the exception message, which is caught with the '\S*'.
     self.assertRegex(
         str(assert_raises.exception), r"'config_name' \(<function \S*broken")
->>>>>>> 0ff35870
 
 
 if __name__ == '__main__':
