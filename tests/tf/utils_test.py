# coding=utf-8
# Copyright 2018 The Gin-Config Authors.
#
# Licensed under the Apache License, Version 2.0 (the "License");
# you may not use this file except in compliance with the License.
# You may obtain a copy of the License at
#
#     http://www.apache.org/licenses/LICENSE-2.0
#
# Unless required by applicable law or agreed to in writing, software
# distributed under the License is distributed on an "AS IS" BASIS,
# WITHOUT WARRANTIES OR CONDITIONS OF ANY KIND, either express or implied.
# See the License for the specific language governing permissions and
# limitations under the License.

"""Tests for gin.tf.utils."""

from __future__ import absolute_import
from __future__ import division
from __future__ import print_function

import os
import tempfile

from gin import config
from gin.tf import utils

from six.moves import zip
import tensorflow as tf

<<<<<<< HEAD
=======
# pylint: disable=g-direct-tensorflow-import
from tensorflow.core.framework import summary_pb2
# pylint: enable=g-direct-tensorflow-import

>>>>>>> 0ff35870

@config.configurable
def configurable_fn(kwarg1=0, kwarg2=1):  # pylint: disable=unused-argument
  pass


@config.configurable
class ConfigurableClass(object):

  def __init__(self, kwarg1=None, kwarg2=None):
    self.kwarg1 = kwarg1
    self.kwarg2 = kwarg2


@config.configurable
def no_args_fn():
  pass


# pylint: disable=unused-argument,unused-variable
@config.configurable
def not_called_fn(one=1, two=2):
  pass
# pylint: enable=unused-argument,unused-variable


@config.configurable
def new_object():
  return object()


class FakeSummaryWriter(object):

  def __init__(self):
    self._summaries = {}

  @property
  def summaries(self):
    return self._summaries

  def add_summary(self, summ, current_global_step):
    """Add summary."""
    if isinstance(summ, bytes):
      summary_proto = summary_pb2.Summary()
      summary_proto.ParseFromString(summ)
      summ = summary_proto
    if current_global_step in self._summaries:
      step_summaries = self._summaries[current_global_step]
    else:
      step_summaries = []
      self._summaries[current_global_step] = step_summaries
    step_summaries.append(summ)

  def flush(self):
    pass


class GinConfigSaverHookTest(tf.test.TestCase):
  CONFIG_STR = """
    configurable_fn.kwarg1 = 10

    ConfigurableClass.kwarg2 = None

    not_called_fn.one = 'one'
  """

  EXPECTED_MARKDOWN = """
    #### Parameters for configurable_fn:

        configurable_fn.kwarg1 = 10
        configurable_fn.kwarg2 = 1

    #### Parameters for ConfigurableClass:

        ConfigurableClass.kwarg1 = None
        ConfigurableClass.kwarg2 = None

    #### Parameters for no_args_fn:

        # None.
  """

  def setUp(self):
    tf.disable_eager_execution()
    tf.compat.v1.reset_default_graph()
    config.clear_config()

  def run_log_config_hook_maybe_with_summary(self, global_step_value, **kwargs):
    config.parse_config(GinConfigSaverHookTest.CONFIG_STR)

    configurable_fn()
    ConfigurableClass()
    no_args_fn()

    output_dir = tempfile.mkdtemp()
    summary_writer = FakeSummaryWriter()
    h = utils.GinConfigSaverHook(
        output_dir, summary_writer=summary_writer, **kwargs)
    with self.session() as sess:
      if global_step_value is not None:
        global_step = tf.compat.v1.train.get_or_create_global_step()
        sess.run(global_step.assign(global_step_value))
      h.after_create_session(sess)

    return output_dir, summary_writer

  def testConstructingHookDoesntCreateEventFiles(self):
    output_dir = tempfile.mkdtemp()
    h1 = utils.GinConfigSaverHook(output_dir)
    h2 = utils.GinConfigSaverHook(output_dir)
    self.assertEqual(os.listdir(output_dir), [])

    def create_event_files(hook):
      with self.session() as sess:
        hook.after_create_session(sess)
      return [f for f in os.listdir(output_dir) if f.startswith('events')]

    self.assertEqual(len(create_event_files(h1)), 1)
    # Check that the second hook doesn't create another events file.
    self.assertEqual(len(create_event_files(h2)), 1)

  def testGinConfigSaverHookWithoutSummary(self):
    global_step_value = 7
    output_dir, summary_writer = self.run_log_config_hook_maybe_with_summary(
        global_step_value=global_step_value, summarize_config=False)
    expected_file_name = 'operative_config-%d.gin' % global_step_value
    with tf.io.gfile.GFile(os.path.join(output_dir, expected_file_name)) as f:
      operative_config_str = f.read()
    self.assertEqual(operative_config_str, config.operative_config_str())
    self.assertEmpty(summary_writer.summaries)

  def testGinConfigSaverHookWithSummary(self):
    global_step_value = 7
    output_dir, summary_writer = self.run_log_config_hook_maybe_with_summary(
        global_step_value=global_step_value,
        base_name='custom_name')
    expected_file_name = 'custom_name-%d.gin' % global_step_value
    with tf.io.gfile.GFile(os.path.join(output_dir, expected_file_name)) as f:
      operative_config_str = f.read()
    self.assertEqual(operative_config_str, config.operative_config_str())

    summary = summary_writer.summaries[global_step_value][0]
    self.assertEqual(summary.value[0].tag, 'gin/custom_name')

    summary_lines = (
        summary.value[0].tensor.string_val[0].decode('utf8').splitlines())
    markdown = GinConfigSaverHookTest.EXPECTED_MARKDOWN
    markdown_lines = markdown.strip().splitlines()
    self.assertEqual(len(summary_lines), len(markdown_lines))
    for l1, l2 in zip(summary_lines, markdown_lines):
      self.assertEqual(l1.strip(), l2.strip())

  def testGinConfigSaverHookWithoutGlobalStep(self):
    output_dir, summary_writer = self.run_log_config_hook_maybe_with_summary(
        global_step_value=None)
    expected_file_name = 'operative_config-0.gin'
    with tf.io.gfile.GFile(os.path.join(output_dir, expected_file_name)) as f:
      operative_config_str = f.read()
    self.assertEqual(operative_config_str, config.operative_config_str())

    summary = summary_writer.summaries[0][0]
    self.assertEqual(summary.value[0].tag, 'gin/operative_config')


class UtilsTest(tf.test.TestCase):

  def setUp(self):
    tf.compat.v1.reset_default_graph()
    config.clear_config()

  def testSingletonPerGraph(self):
    config_str = """
      ConfigurableClass.kwarg1 = @obj1/singleton_per_graph()
      ConfigurableClass.kwarg2 = @obj2/singleton_per_graph()

      obj1/singleton_per_graph.constructor = @new_object
      obj2/singleton_per_graph.constructor = @new_object
    """
    config.parse_config(config_str)

    with tf.Graph().as_default():
      class1 = ConfigurableClass()
      class2 = ConfigurableClass()

    with tf.Graph().as_default():
      class3 = ConfigurableClass()
      class4 = ConfigurableClass()

    self.assertIs(class1.kwarg1, class2.kwarg1)
    self.assertIs(class1.kwarg2, class2.kwarg2)
    self.assertIsNot(class1.kwarg1, class1.kwarg2)
    self.assertIsNot(class2.kwarg1, class2.kwarg2)

    self.assertIs(class3.kwarg1, class4.kwarg1)
    self.assertIs(class3.kwarg2, class4.kwarg2)
    self.assertIsNot(class3.kwarg1, class3.kwarg2)
    self.assertIsNot(class4.kwarg1, class4.kwarg2)

    self.assertIsNot(class1.kwarg1, class3.kwarg1)
    self.assertIsNot(class1.kwarg2, class3.kwarg2)
    self.assertIsNot(class2.kwarg1, class4.kwarg1)
    self.assertIsNot(class2.kwarg2, class4.kwarg2)


if __name__ == '__main__':
  tf.test.main()<|MERGE_RESOLUTION|>--- conflicted
+++ resolved
@@ -28,13 +28,10 @@
 from six.moves import zip
 import tensorflow as tf
 
-<<<<<<< HEAD
-=======
 # pylint: disable=g-direct-tensorflow-import
 from tensorflow.core.framework import summary_pb2
 # pylint: enable=g-direct-tensorflow-import
 
->>>>>>> 0ff35870
 
 @config.configurable
 def configurable_fn(kwarg1=0, kwarg2=1):  # pylint: disable=unused-argument
