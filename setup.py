# coding=utf-8
# Copyright 2018 The Gin-Config Authors.
#
# Licensed under the Apache License, Version 2.0 (the "License");
# you may not use this file except in compliance with the License.
# You may obtain a copy of the License at
#
#     http://www.apache.org/licenses/LICENSE-2.0
#
# Unless required by applicable law or agreed to in writing, software
# distributed under the License is distributed on an "AS IS" BASIS,
# WITHOUT WARRANTIES OR CONDITIONS OF ANY KIND, either express or implied.
# See the License for the specific language governing permissions and
# limitations under the License.

"""Setup script for gin-config.

See:

https://github.com/google/gin-config

"""

import codecs
from os import path
import sys
from setuptools import find_packages
from setuptools import setup

<<<<<<< HEAD
_VERSION = '0.1.4'
=======
_VERSION = '0.2.0'
>>>>>>> 0ff35870

here = path.abspath(path.dirname(__file__))

# Get the long description from the README file
with codecs.open(path.join(here, 'README.md'), encoding='utf-8') as f:
  long_description = f.read()

install_requires = ['six >= 1.10.0']
<<<<<<< HEAD
test_requirements = ['six >= 1.10.0',
                     'absl-py >= 0.1.6',
                     'pytest>=3.8.0',
                     ]

if sys.version_info < (3, 4):
  install_requires.append('enum34 >= 1.1.6')
=======
test_requirements = [
    'six >= 1.10.0',
    'absl-py >= 0.1.6',
    'nose',
]

>>>>>>> 0ff35870

setup(
    name='gin-config',
    version=_VERSION,
    include_package_data=True,
    packages=find_packages(exclude=['docs']),  # Required
    package_data={'testdata': ['testdata/*.gin']},
    install_requires=install_requires,
    extras_require={  # Optional
<<<<<<< HEAD
        'tensorflow': ['tensorflow>=1.12.0'],
        'tensorflow_gpu': ['tensorflow-gpu>=1.12.0'],
    },
    tests_require=test_requirements,
=======
        'tensorflow': ['tensorflow >= 1.13.0'],
        'tensorflow_gpu': ['tensorflow-gpu >= 1.13.0'],
        ':python_version<"3"': ['enum34'],
    },
    tests_require=test_requirements,
    test_suite='nose.collector',
>>>>>>> 0ff35870
    description='Gin-config: a lightweight configuration library for Python',
    long_description=long_description,
    url='https://github.com/google/gin-config',  # Optional
    author='The Gin-Config Team',  # Optional
    classifiers=[  # Optional
        'Development Status :: 3 - Alpha',

        # Indicate who your project is intended for
        'Intended Audience :: Developers',
        'Intended Audience :: Education',
        'Intended Audience :: Science/Research',

        # Pick your license as you wish
        'License :: OSI Approved :: Apache Software License',

        # Specify the Python versions you support here. In particular, ensure
        # that you indicate whether you support Python 2, Python 3 or both.
        'Programming Language :: Python :: 2',
        'Programming Language :: Python :: 2.7',
        'Programming Language :: Python :: 3',
        'Programming Language :: Python :: 3.5',
        'Programming Language :: Python :: 3.6',

        'Topic :: Scientific/Engineering',
        'Topic :: Scientific/Engineering :: Mathematics',
        'Topic :: Scientific/Engineering :: Artificial Intelligence',
        'Topic :: Software Development',
        'Topic :: Software Development :: Libraries',
        'Topic :: Software Development :: Libraries :: Python Modules',

    ],
    project_urls={  # Optional
        'Documentation': 'https://github.com/google/gin-config/docs',
        'Bug Reports': 'https://github.com/google/gin-config/issues',
        'Source': 'https://github.com/google/gin-config',
    },
    license='Apache 2.0',
    keywords='gin-config gin python configuration machine learning'
)<|MERGE_RESOLUTION|>--- conflicted
+++ resolved
@@ -27,11 +27,7 @@
 from setuptools import find_packages
 from setuptools import setup
 
-<<<<<<< HEAD
-_VERSION = '0.1.4'
-=======
 _VERSION = '0.2.0'
->>>>>>> 0ff35870
 
 here = path.abspath(path.dirname(__file__))
 
@@ -40,22 +36,13 @@
   long_description = f.read()
 
 install_requires = ['six >= 1.10.0']
-<<<<<<< HEAD
-test_requirements = ['six >= 1.10.0',
-                     'absl-py >= 0.1.6',
-                     'pytest>=3.8.0',
-                     ]
 
-if sys.version_info < (3, 4):
-  install_requires.append('enum34 >= 1.1.6')
-=======
 test_requirements = [
     'six >= 1.10.0',
     'absl-py >= 0.1.6',
     'nose',
 ]
 
->>>>>>> 0ff35870
 
 setup(
     name='gin-config',
@@ -65,19 +52,12 @@
     package_data={'testdata': ['testdata/*.gin']},
     install_requires=install_requires,
     extras_require={  # Optional
-<<<<<<< HEAD
-        'tensorflow': ['tensorflow>=1.12.0'],
-        'tensorflow_gpu': ['tensorflow-gpu>=1.12.0'],
-    },
-    tests_require=test_requirements,
-=======
         'tensorflow': ['tensorflow >= 1.13.0'],
         'tensorflow_gpu': ['tensorflow-gpu >= 1.13.0'],
         ':python_version<"3"': ['enum34'],
     },
     tests_require=test_requirements,
     test_suite='nose.collector',
->>>>>>> 0ff35870
     description='Gin-config: a lightweight configuration library for Python',
     long_description=long_description,
     url='https://github.com/google/gin-config',  # Optional
