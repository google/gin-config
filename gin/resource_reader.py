--- conflicted
+++ resolved
@@ -14,12 +14,7 @@
 # limitations under the License.
 
 """Module for reading gin configs in the python system path."""
-<<<<<<< HEAD
-from __future__ import absolute_import
-from __future__ import print_function
 
-=======
->>>>>>> d318342c
 import importlib
 import logging
 import os
